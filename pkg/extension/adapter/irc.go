--- conflicted
+++ resolved
@@ -4,10 +4,11 @@
 import (
 	"strings"
 
+	"strings"
+
 	irc "github.com/fluffle/goirc/client"
 	"github.com/hegemone/kore/pkg/msg"
 	log "github.com/sirupsen/logrus"
-	"strings"
 )
 
 type adapter struct {
@@ -85,7 +86,6 @@
 	}
 }
 
-<<<<<<< HEAD
 func (a *adapter) SendMessage(m msg.MessageInterface) {
 	// The irc library we are using truncates messages with \n characters to
 	// the first line. As a workaround, split the message on the newline and
@@ -98,14 +98,6 @@
 
 	for _, i := range strings.Split(m.GetPluginResponse(), "\n") {
 		a.client.Privmsg(aMessage.ChannelID, i)
-=======
-func (a *adapter) SendMessage(m msg.Egress) {
-	// The irc library we are using truncates messages with \n characters to
-	// the first line. As a workaround, split the message on the newline and
-	// send each line individually.
-	for _, i := range strings.Split(m.Serialize(), "\n") {
-		a.client.Privmsg(m.ChannelID, i)
->>>>>>> bdf39f6f
 	}
 }
 
