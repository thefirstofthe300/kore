--- conflicted
+++ resolved
@@ -52,10 +52,6 @@
 // into if there isn't a better way to structure the code to make testing
 // easier but for now, this'll do.
 var (
-<<<<<<< HEAD
-=======
-	aListen           = (*Adapter).Listen
->>>>>>> 795a7a7c
 	eHandleRawIngress = (*Engine).handleRawIngress
 	eHandleIngress    = (*Engine).handleIngress
 	eHandleEgress     = (*Engine).handleEgress
@@ -79,17 +75,13 @@
 		go func(adapter Adapter, adapterCh chan RawIngressMessage) {
 			// Tell the adapter to start listening and sending messages back via
 			// their own ingress channel. Listen should be non-blocking!
-			aListen(adapter, adapterCh)
+			adapter.Listen(adapterCh)
 
 			// Engine listens to the N channels the adapters are transmitting on
 			// for RawIngressMessages. Adapter channels are fanned-in to the
 			// rawIngressBuffer for parsing.
 			for rim := range adapterCh {
-<<<<<<< HEAD
 				e.rawIngressBuffer <- rawIngressBufferMsg{adapter.Name(), rim}
-=======
-				e.rawIngressBuffer <- rawIngressBufferMsg{adapter.Name, rim}
->>>>>>> 795a7a7c
 				funcDone()
 			}
 		}(adapter, adapterCh)
