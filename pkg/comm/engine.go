--- conflicted
+++ resolved
@@ -70,11 +70,7 @@
 
 	// Spawn listening routines for each adapter
 	for _, adapter := range e.adapters {
-<<<<<<< HEAD
-		adapterCh := make(chan RawIngressMessage, 1)
-=======
 		adapterCh := make(chan RawIngressMessage, 2)
->>>>>>> 6ef0f2ec
 
 		go func(adapter Adapter, adapterCh chan RawIngressMessage) {
 			// Tell the adapter to start listening and sending messages back via
